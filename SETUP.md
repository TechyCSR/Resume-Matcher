# Local Setup Guide for Resume-Matcher

![installing_resume_matcher](assets/how_to_install_resumematcher.png)

This document provides cross-platform instructions to get the project up and running locally.

---

## 🚀 Quickstart

### For Windows (PowerShell)

```powershell
# 1. Run the PowerShell setup script
.\setup.ps1

# 2. (Optional) Start the development server
.\setup.ps1 -StartDev
```

### For Linux/macOS (Bash)

```bash
# 1. Make the scripts executable
chmod +x setup.sh

# 2. Configure your environment and install dependencies
./setup.sh

# 3. (Optional) Start the development server
./setup.sh --start-dev
# or via Makefile
make setup
make run-dev
```

---

## 🛠️ Prerequisites

### Windows
- **PowerShell** 5.1 or later
- **Node.js** ≥ v18 (includes `npm`)
- **Python** ≥ 3.8 (`python3`, `pip3`)
- **winget** (recommended for Ollama installation)
- **uv** (will be auto-installed by setup.ps1 if missing)

### Linux/macOS
- **Bash** 4.4 or higher
- **Node.js** ≥ v18 (includes `npm`)
- **Python** ≥ 3.8 (`python3`, `pip3`)
- **curl** (for installing uv & Ollama)
- **make** (for Makefile integration)

### Installing Prerequisites

**On Windows:**
You can install missing tools via Windows Package Manager (winget) or manual downloads:

```powershell
# Install Node.js via winget
winget install OpenJS.NodeJS

# Install Python via winget
winget install Python.Python.3.12
```

**Or download manually from official sites:**
- **Node.js**: Download from [https://nodejs.org/](https://nodejs.org/) (LTS version recommended)
- **Python**: Download from [https://www.python.org/downloads/](https://www.python.org/downloads/) (v3.8+ required)
- **Ollama**: Script will try to automatically install Ollama if it failed, Download from [https://ollama.com/download/windows](https://ollama.com/download/windows)

**On macOS**, you can install missing tools via Homebrew:

```bash
brew update
brew install node python3 curl make
```

**On Linux** (Debian/Ubuntu):

```bash
sudo apt update && sudo apt install -y bash nodejs npm python3 python3-pip curl make
```

---

## 🔧 Environment Configuration

The project uses `.env` files at two levels:

1. **Root `.env`** — copied from `./.env.example` if missing
2. **Backend `.env`** — copied from `apps/backend/.env.sample` if missing

You can customize any variables in these files before or after bootstrapping.

### Common Variables

| Name                      | Description                     | Default                        |
| ------------------------- | ------------------------------- | ------------------------------ |
| `SYNC_DATABASE_URL`       | Backend database connection URI | `sqlite:///db.sqlite3`         |
| `SESSION_SECRET_KEY`      | fastAPI session secret key      | `a-secret-key`                 |
| `PYTHONDONTWRITEBYTECODE` | Disable Python bytecode files   | `1`                            |
| `ASYNC_DATABASE_URL`      | Backend async db connection URI | `sqlite+aiosqlite:///./app.db` |
| `NEXT_PUBLIC_API_URL`     | Frontend proxy to backend URI   | `http://localhost:8000`        |

> **Note:** `PYTHONDONTWRITEBYTECODE=1` is exported by `setup.sh` to prevent `.pyc` files.

---

## 📦 Installation Steps

<<<<<<< HEAD
 ⚠️ **Before You Run `setup.sh`**
 Make sure that [Ollama](https://ollama.com/) is not only installed but also running.
 You can start the Ollama server manually by running:

 ```bash
 ollama serve
 ```

 If Ollama is not running, the script may fail to pull the required model (`gemma3:4b`).
=======
### Windows Installation

1. **Clone the repository**

   ```powershell
   git clone https://github.com/srbhr/Resume-Matcher.git
   cd Resume-Matcher
   ```

2. **Run PowerShell setup**

   ```powershell
   .\setup.ps1
   ```

   This will:

   - Verify/install prerequisites (`node`, `npm`, `python3`, `pip3`, `uv`)
   - Install Ollama via winget (if not present)
   - Pull the `gemma3:4b` model via Ollama
   - Bootstrap root & backend `.env` files
   - Install Node.js deps (`npm ci`) at root and frontend
   - Sync Python deps in `apps/backend` via `uv sync`

3. **(Optional) Start development**

   ```powershell
   .\setup.ps1 -StartDev
   ```

   Press `Ctrl+C` to gracefully shut down.

4. **Build for production**
   ```powershell
   npm run build
   ```

### Linux/macOS Installation
>>>>>>> 221c952c

1. **Clone the repository**

   ```bash
   git clone https://github.com/srbhr/Resume-Matcher.git
   cd Resume-Matcher
   ```

2. **Make setup executable**

   ```bash
   chmod +x setup.sh
   ```

3. **Run setup**

   ```bash
   ./setup.sh
   ```

   This will:

   - Verify/install prerequisites (`node`, `npm`, `python3`, `pip3`, `uv`, `ollama`)
   - Pull the `gemma3:4b` model via Ollama
   - Bootstrap root & backend `.env` files
   - Install Node.js deps (`npm ci`) at root and frontend
   - Sync Python deps in `apps/backend` via `uv sync`

4. **(Optional) Start development**

   ```bash
   ./setup.sh --start-dev
   # or
   make setup
   make run-dev
   ```

   Press `Ctrl+C` to gracefully shut down.

5. **Build for production**
   ```bash
   npm run build
   # or
   make run-prod
   ```

---

## 🔨 Available Commands

### PowerShell Commands (Windows)

- **`.\setup.ps1`** — Run complete setup process
- **`.\setup.ps1 -StartDev`** — Setup and start development server
- **`.\setup.ps1 -Help`** — Show PowerShell script help
- **`npm run dev`** — Start development server
- **`npm run build`** — Build for production

### Makefile Targets (Linux/macOS)

- **`make help`** — Show available targets
- **`make setup`** — Run `setup.sh`
- **`make run-dev`** — start dev server (SIGINT-safe)
- **`make run-prod`** — Build for production
- **`make clean`** — Remove build artifacts (customize as needed)

---

## 🐞 Troubleshooting

### Windows-specific Issues

- **`Execution of scripts is disabled on this system`**:

  - Run `Set-ExecutionPolicy -ExecutionPolicy RemoteSigned -Scope CurrentUser` in PowerShell as Administrator.

- **`winget: command not found`**:

  - Install App Installer from Microsoft Store or update Windows 10/11.

- **`Ollama installation failed`**:

  - Download and install manually from [https://ollama.com/download/windows](https://ollama.com/download/windows).

- **`uv: command not found`** after installation:

  - Restart your PowerShell terminal and try again.

### Cross-platform Issues

- **`permission denied`** on `setup.sh`:

  - Run `chmod +x setup.sh`.

- **`uv: command not found`** despite install:

  - Ensure `~/.local/bin` is in your `$PATH`.

- **`ollama: command not found`** on Linux:

  - Verify the installer script ran, or install manually via package manager.

- **`npm ci` errors**:
  - Check your `package-lock.json` is in sync with `package.json`.

---

## 🖋️ Frontend

- Please make sure to have format on save option enabled on your editor (or) run `npm run format` to format all the staged changes.

_Last updated: May 25, 2025_<|MERGE_RESOLUTION|>--- conflicted
+++ resolved
@@ -110,8 +110,8 @@
 
 ## 📦 Installation Steps
 
-<<<<<<< HEAD
- ⚠️ **Before You Run `setup.sh`**
+ Note: Before You Run `setup.sh`
+ 
  Make sure that [Ollama](https://ollama.com/) is not only installed but also running.
  You can start the Ollama server manually by running:
 
@@ -120,7 +120,7 @@
  ```
 
  If Ollama is not running, the script may fail to pull the required model (`gemma3:4b`).
-=======
+ 
 ### Windows Installation
 
 1. **Clone the repository**
@@ -159,7 +159,6 @@
    ```
 
 ### Linux/macOS Installation
->>>>>>> 221c952c
 
 1. **Clone the repository**
 
